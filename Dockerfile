# Base stage for shared configurations
FROM node:20-alpine as base

# Add user and group IDs as arguments with defaults
ARG PUID=1000
ARG PGID=1000
# Default umask (complement of 022 is 755 for dirs, 644 for files)
ARG UMASK=022

# Install necessary packages:
# - shadow: for user/group management (usermod, groupmod)
# - su-exec: lightweight sudo alternative
# - python3, pip: for apprise dependency
RUN apk add --no-cache shadow su-exec python3 py3-pip && \
    python3 -m venv /opt/venv && \
    rm -rf /var/cache/apk/*

# Activate virtual environment and install apprise
RUN . /opt/venv/bin/activate && \
    pip install --no-cache-dir apprise && \
    find /opt/venv -type d -name "__pycache__" -exec rm -r {} +

# Add virtual environment to PATH
ENV PATH="/opt/venv/bin:$PATH"

# Create group and user with fallback to prevent build failures
# We use the ARG values here, but with a fallback mechanism to avoid build failures
RUN addgroup -g ${PGID} nodeuser 2>/dev/null || \
    (echo "Group with GID ${PGID} already exists, creating with alternate GID" && addgroup nodeuser) && \
    adduser -u ${PUID} -G nodeuser -s /bin/sh -D nodeuser 2>/dev/null || \
    (echo "User with UID ${PUID} already exists, creating with alternate UID" && adduser -G nodeuser -s /bin/sh -D nodeuser)

WORKDIR /usr/src/app

# Set UMASK - this applies to processes run by the user created in this stage
# The entrypoint will also set it based on the ENV var at runtime.
RUN umask ${UMASK}

# Dependencies stage
FROM base as deps

# Change ownership early so npm cache is owned correctly
RUN chown nodeuser:nodeuser /usr/src/app
USER nodeuser

COPY --chown=nodeuser:nodeuser package*.json ./
RUN npm ci --only=production && \
    # Remove npm cache
    npm cache clean --force

# Switch back to root temporarily for steps requiring root privileges if any
# USER root

# Development stage
# Note: Running dev stage as non-root might require adjustments
# depending on tooling (e.g., nodemon needing specific permissions)
# For now, let's keep it simpler and potentially run dev as root or figure out permissions later if needed.
FROM deps as development
USER root # Switch back to root for installing dev deps and copying files owned by host
ENV NODE_ENV=development

# Install dev dependencies
COPY --chown=nodeuser:nodeuser package*.json ./
RUN npm install && \
    npm cache clean --force

# Create and own upload/data directories
# Using local_uploads based on project structure, also create standard uploads
RUN mkdir -p /usr/src/app/local_uploads /usr/src/app/uploads && \
    chown -R nodeuser:nodeuser /usr/src/app/local_uploads /usr/src/app/uploads

# Copy source code - ensure ownership is correct if needed later
COPY --chown=nodeuser:nodeuser src/ ./src/
COPY --chown=nodeuser:nodeuser public/ ./public/
COPY --chown=nodeuser:nodeuser __tests__/ ./__tests__/
COPY --chown=nodeuser:nodeuser dev/ ./dev/
COPY --chown=nodeuser:nodeuser .eslintrc.json .eslintignore .prettierrc nodemon.json ./

# Expose port
EXPOSE 3000

# We won't switch user yet for dev, might cause issues with host mounts/debugging
# USER nodeuser
# CMD ["npm", "run", "dev"] # Default CMD, likely overridden by compose

# Production stage
FROM deps as production
USER root # Switch back to root for creating dirs and copying files
ENV NODE_ENV=production
ENV UPLOAD_DIR /app/uploads

<<<<<<< HEAD
# Create and own upload/data directories
RUN mkdir -p /usr/src/app/local_uploads /usr/src/app/uploads && \
    chown -R nodeuser:nodeuser /usr/src/app /usr/src/app/local_uploads /usr/src/app/uploads
=======
# Create upload directory
# RUN mkdir -p uploads # No longer strictly needed here as volume mapping is expected, but harmless
>>>>>>> e4143c38

# Copy only necessary source files and ensure ownership
COPY --chown=nodeuser:nodeuser src/ ./src/
COPY --chown=nodeuser:nodeuser public/ ./public/

# Copy the entrypoint script and make it executable
COPY --chown=nodeuser:nodeuser src/scripts/entrypoint.sh /usr/local/bin/entrypoint.sh
RUN chmod +x /usr/local/bin/entrypoint.sh

# Expose port
EXPOSE 3000

# Set the entrypoint
ENTRYPOINT ["/usr/local/bin/entrypoint.sh"]

# Default command to run (passed to entrypoint)
CMD ["npm", "start"]

# USER nodeuser # User switch happens inside entrypoint script using su-exec<|MERGE_RESOLUTION|>--- conflicted
+++ resolved
@@ -89,14 +89,9 @@
 ENV NODE_ENV=production
 ENV UPLOAD_DIR /app/uploads
 
-<<<<<<< HEAD
 # Create and own upload/data directories
 RUN mkdir -p /usr/src/app/local_uploads /usr/src/app/uploads && \
     chown -R nodeuser:nodeuser /usr/src/app /usr/src/app/local_uploads /usr/src/app/uploads
-=======
-# Create upload directory
-# RUN mkdir -p uploads # No longer strictly needed here as volume mapping is expected, but harmless
->>>>>>> e4143c38
 
 # Copy only necessary source files and ensure ownership
 COPY --chown=nodeuser:nodeuser src/ ./src/
