/**
 * Main application setup and configuration.
 * Initializes Express app, middleware, routes, and static file serving.
 * Handles core application bootstrapping and configuration validation.
 */

const express = require('express');
const cors = require('cors');
const cookieParser = require('cookie-parser');
const path = require('path');
const fs = require('fs');
const fsPromises = require('fs').promises;

const { config, validateConfig } = require('./config');
const logger = require('./utils/logger');
const { ensureDirectoryExists } = require('./utils/fileUtils');
const { securityHeaders, requirePin } = require('./middleware/security');
const { safeCompare } = require('./utils/security');
const { initUploadLimiter, pinVerifyLimiter, downloadLimiter } = require('./middleware/rateLimiter');
const { injectDemoBanner, demoMiddleware } = require('./utils/demoMode');

// Create Express app
const app = express();

// Add this line to trust the first proxy
app.set('trust proxy', 1);

// Middleware setup
app.use(cors());
app.use(cookieParser());
app.use(express.json());
app.use(securityHeaders);

// Import routes
const { router: uploadRouter } = require('./routes/upload');
const fileRoutes = require('./routes/files');
const authRoutes = require('./routes/auth');

// Add demo middleware before your routes
app.use(demoMiddleware);

// Use routes with appropriate middleware
app.use('/api/auth', pinVerifyLimiter, authRoutes);
app.use('/api/upload', requirePin(config.pin), initUploadLimiter, uploadRouter);
app.use('/api/files', requirePin(config.pin), downloadLimiter, fileRoutes);

// Root route
app.get('/', (req, res) => {
  // Check if the PIN is configured and the cookie exists
  if (config.pin && (!req.cookies?.DUMBDROP_PIN || !safeCompare(req.cookies.DUMBDROP_PIN, config.pin))) {
    return res.redirect('/login.html');
  }
  
<<<<<<< HEAD
  try {
    let html = fs.readFileSync(path.join(__dirname, '../public', 'index.html'), 'utf8');
    
    // Standard replacements
    html = html.replace(/{{SITE_TITLE}}/g, config.siteTitle);
    html = html.replace('{{AUTO_UPLOAD}}', config.autoUpload.toString());
    html = html.replace('{{MAX_RETRIES}}', config.clientMaxRetries.toString());
    // Ensure baseUrl has a trailing slash
    const baseUrlWithSlash = config.baseUrl.endsWith('/') ? config.baseUrl : config.baseUrl + '/';
    html = html.replace(/{{BASE_URL}}/g, baseUrlWithSlash);
    
    // Generate Footer Content
    let footerHtml = ''; // Initialize empty
    if (config.footerLinks && config.footerLinks.length > 0) {
        // If custom links exist, use only them
        footerHtml = config.footerLinks.map(link => 
            `<a href="${link.url}" target="_blank" rel="noopener noreferrer">${link.text}</a>`
        ).join('<span class="footer-separator"> | </span>');
    } else {
        // Otherwise, use only the default static link
        footerHtml = `<span class="footer-static">Built by <a href="https://www.dumbware.io/" target="_blank" rel="noopener noreferrer">Dumbwareio</a></span>`;
    }
    html = html.replace('{{FOOTER_CONTENT}}', footerHtml);

    html = injectDemoBanner(html);
    res.send(html);
  } catch (err) {
    logger.error(`Error processing index.html: ${err.message}`);
    res.status(500).send('Error loading page');
  }
=======
  let html = fs.readFileSync(path.join(__dirname, '../public', 'index.html'), 'utf8');
  html = html.replace(/{{SITE_TITLE}}/g, config.siteTitle);
  html = html.replace('{{AUTO_UPLOAD}}', config.autoUpload.toString());
  html = html.replace('{{MAX_RETRIES}}', config.clientMaxRetries.toString());
  // Ensure baseUrl has a trailing slash for correct asset linking
  const baseUrlWithSlash = config.baseUrl.endsWith('/') ? config.baseUrl : config.baseUrl + '/';
  html = html.replace(/{{BASE_URL}}/g, baseUrlWithSlash);
  html = injectDemoBanner(html);
  res.send(html);
>>>>>>> b2563118
});

// Login route
app.get('/login.html', (req, res) => {
  // Add cache control headers
  res.set('Cache-Control', 'no-store, no-cache, must-revalidate, private');
  res.set('Pragma', 'no-cache');
  res.set('Expires', '0');
  
  let html = fs.readFileSync(path.join(__dirname, '../public', 'login.html'), 'utf8');
  html = html.replace(/{{SITE_TITLE}}/g, config.siteTitle);
  // Ensure baseUrl has a trailing slash
  const baseUrlWithSlash = config.baseUrl.endsWith('/') ? config.baseUrl : config.baseUrl + '/';
  html = html.replace(/{{BASE_URL}}/g, baseUrlWithSlash);
  html = injectDemoBanner(html);
  res.send(html);
});

// Serve static files with template variable replacement for HTML files
app.use((req, res, next) => {
  if (!req.path.endsWith('.html')) {
    return next();
  }
  
  try {
    const filePath = path.join(__dirname, '../public', req.path);
    let html = fs.readFileSync(filePath, 'utf8');
    html = html.replace(/{{SITE_TITLE}}/g, config.siteTitle);
    if (req.path === '/index.html' || req.path === 'index.html') {
      html = html.replace('{{AUTO_UPLOAD}}', config.autoUpload.toString());
      html = html.replace('{{MAX_RETRIES}}', config.clientMaxRetries.toString());
    }
    // Ensure baseUrl has a trailing slash
    const baseUrlWithSlash = config.baseUrl.endsWith('/') ? config.baseUrl : config.baseUrl + '/';
    html = html.replace(/{{BASE_URL}}/g, baseUrlWithSlash);
    html = injectDemoBanner(html);
    res.send(html);
  } catch (err) {
    next();
  }
});

// Serve remaining static files
app.use(express.static('public'));

// Error handling middleware
app.use((err, req, res, next) => { // eslint-disable-line no-unused-vars
  logger.error(`Unhandled error: ${err.message}`);
  res.status(500).json({ 
    message: 'Internal server error', 
    error: process.env.NODE_ENV === 'development' ? err.message : undefined 
  });
});

// --- Add this after config is loaded ---
const METADATA_DIR = path.join(config.uploadDir, '.metadata');
// --- End addition ---

/**
 * Initialize the application
 * Sets up required directories and validates configuration
 */
async function initialize() {
  try {
    // Validate configuration
    validateConfig();
    
    // Ensure upload directory exists and is writable
    await ensureDirectoryExists(config.uploadDir);

    // --- Add this section ---
    // Ensure metadata directory exists
    try {
        if (!fs.existsSync(METADATA_DIR)) {
            await fsPromises.mkdir(METADATA_DIR, { recursive: true });
            logger.info(`Created metadata directory: ${METADATA_DIR}`);
        } else {
            logger.info(`Metadata directory exists: ${METADATA_DIR}`);
        }
         // Check writability (optional but good practice)
        await fsPromises.access(METADATA_DIR, fs.constants.W_OK);
         logger.success(`Metadata directory is writable: ${METADATA_DIR}`);
    } catch (err) {
        logger.error(`Metadata directory error (${METADATA_DIR}): ${err.message}`);
        // Decide if this is fatal. If resumability is critical, maybe throw.
        throw new Error(`Failed to access or create metadata directory: ${METADATA_DIR}`);
    }
    // --- End added section ---
    
    // Log configuration
    logger.info(`Maximum file size set to: ${config.maxFileSize / (1024 * 1024)}MB`);
    if (config.pin) {
      logger.info('PIN protection enabled');
    }
    logger.info(`Auto upload is ${config.autoUpload ? 'enabled' : 'disabled'}`);
    if (config.appriseUrl) {
      logger.info('Apprise notifications enabled');
    }
    
    // After initializing demo middleware
    if (process.env.DEMO_MODE === 'true') {
        logger.info('[DEMO] Running in demo mode - uploads will not be saved');
        // Clear any existing files in upload directory
        try {
            const files = fs.readdirSync(config.uploadDir);
            for (const file of files) {
                fs.unlinkSync(path.join(config.uploadDir, file));
            }
            logger.info('[DEMO] Cleared upload directory');
        } catch (err) {
            logger.error(`[DEMO] Failed to clear upload directory: ${err.message}`);
        }
    }
    
    return app;
  } catch (err) {
    logger.error(`Initialization failed: ${err.message}`);
    throw err;
  }
}

module.exports = { app, initialize, config }; <|MERGE_RESOLUTION|>--- conflicted
+++ resolved
@@ -51,7 +51,15 @@
     return res.redirect('/login.html');
   }
   
-<<<<<<< HEAD
+  let html = fs.readFileSync(path.join(__dirname, '../public', 'index.html'), 'utf8');
+  html = html.replace(/{{SITE_TITLE}}/g, config.siteTitle);
+  html = html.replace('{{AUTO_UPLOAD}}', config.autoUpload.toString());
+  html = html.replace('{{MAX_RETRIES}}', config.clientMaxRetries.toString());
+  // Ensure baseUrl has a trailing slash for correct asset linking
+  const baseUrlWithSlash = config.baseUrl.endsWith('/') ? config.baseUrl : config.baseUrl + '/';
+  html = html.replace(/{{BASE_URL}}/g, baseUrlWithSlash);
+  html = injectDemoBanner(html);
+  res.send(html);
   try {
     let html = fs.readFileSync(path.join(__dirname, '../public', 'index.html'), 'utf8');
     
@@ -82,17 +90,6 @@
     logger.error(`Error processing index.html: ${err.message}`);
     res.status(500).send('Error loading page');
   }
-=======
-  let html = fs.readFileSync(path.join(__dirname, '../public', 'index.html'), 'utf8');
-  html = html.replace(/{{SITE_TITLE}}/g, config.siteTitle);
-  html = html.replace('{{AUTO_UPLOAD}}', config.autoUpload.toString());
-  html = html.replace('{{MAX_RETRIES}}', config.clientMaxRetries.toString());
-  // Ensure baseUrl has a trailing slash for correct asset linking
-  const baseUrlWithSlash = config.baseUrl.endsWith('/') ? config.baseUrl : config.baseUrl + '/';
-  html = html.replace(/{{BASE_URL}}/g, baseUrlWithSlash);
-  html = injectDemoBanner(html);
-  res.send(html);
->>>>>>> b2563118
 });
 
 // Login route
