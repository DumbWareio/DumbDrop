--- conflicted
+++ resolved
@@ -186,18 +186,6 @@
     process.env.ALLOWED_EXTENSIONS.split(',').map(ext => ext.trim().toLowerCase()) : 
     null,
 
-<<<<<<< HEAD
-  // =====================
-  // Allowed iframe origins
-  // =====================
-  /**
-   * Allowed iframe origins (comma-separated, optional)
-   * Set via ALLOWED_IFRAME_ORIGINS in .env
-   */
-=======
-  // Allowed iframe origins (for embedding in iframes)
-  // Comma-separated list of origins, e.g. "https://organizr.example.com,https://dumb.myportal.com"
->>>>>>> 107684fe
   allowedIframeOrigins: process.env.ALLOWED_IFRAME_ORIGINS
     ? process.env.ALLOWED_IFRAME_ORIGINS.split(',').map(origin => origin.trim()).filter(Boolean)
     : null
