require('dotenv').config();
console.log('Loaded ENV:', {
  PORT: process.env.PORT,
  UPLOAD_DIR: process.env.UPLOAD_DIR,
  LOCAL_UPLOAD_DIR: process.env.LOCAL_UPLOAD_DIR,
  NODE_ENV: process.env.NODE_ENV
});
const { validatePin } = require('../utils/security');
const logger = require('../utils/logger');
const fs = require('fs');
const path = require('path');
<<<<<<< HEAD
const { version } = require('../../package.json'); // Get version from package.json
=======
>>>>>>> e963f2bc

/**
 * Environment Variables Reference
 *
 * PORT                - Port for the server (default: 3000)
 * NODE_ENV            - Node environment (default: 'development')
 * BASE_URL            - Base URL for the app (default: http://localhost:${PORT})
 * UPLOAD_DIR          - Directory for uploads (Docker/production)
 * LOCAL_UPLOAD_DIR    - Directory for uploads (local dev, fallback: './local_uploads')
 * MAX_FILE_SIZE       - Max upload size in MB (default: 1024)
 * AUTO_UPLOAD         - Enable auto-upload (true/false, default: false)
 * DUMBDROP_PIN        - Security PIN for uploads (required for protected endpoints)
 * DUMBDROP_TITLE      - Site title (default: 'DumbDrop')
 * APPRISE_URL         - Apprise notification URL (optional)
 * APPRISE_MESSAGE     - Notification message template (default provided)
 * APPRISE_SIZE_UNIT   - Size unit for notifications (optional)
 * ALLOWED_EXTENSIONS  - Comma-separated list of allowed file extensions (optional)
 * ALLOWED_IFRAME_ORIGINS - Comma-separated list of allowed iframe origins (optional)
 */

// Helper for clear configuration logging
const logConfig = (message, level = 'info') => {
  const prefix = level === 'warning' ? '⚠️ WARNING:' : 'ℹ️ INFO:';
  console.log(`${prefix} CONFIGURATION: ${message}`);
};

<<<<<<< HEAD
// Default configurations
const DEFAULT_PORT = 3000;
const DEFAULT_CHUNK_SIZE = 1024 * 1024 * 100; // 100MB
const DEFAULT_SITE_TITLE = 'DumbDrop';
const DEFAULT_BASE_URL = 'http://localhost:3000';
const DEFAULT_CLIENT_MAX_RETRIES = 5; // Default retry count

const logAndReturn = (key, value, isDefault = false) => {
  logConfig(`${key}: ${value}${isDefault ? ' (default)' : ''}`);
  return value;
};

=======
>>>>>>> e963f2bc
/**
 * Determine the upload directory based on environment variables.
 * Priority:
 *   1. UPLOAD_DIR (for Docker/production)
 *   2. LOCAL_UPLOAD_DIR (for local development)
 *   3. './local_uploads' (default fallback)
 * @returns {string} The upload directory path
 */
function determineUploadDirectory() {
  let uploadDir;
  if (process.env.UPLOAD_DIR) {
    uploadDir = process.env.UPLOAD_DIR;
    logConfig(`Upload directory set from UPLOAD_DIR: ${uploadDir}`);
  } else if (process.env.LOCAL_UPLOAD_DIR) {
    uploadDir = process.env.LOCAL_UPLOAD_DIR;
    logConfig(`Upload directory using LOCAL_UPLOAD_DIR fallback: ${uploadDir}`, 'warning');
  } else {
    uploadDir = './local_uploads';
    logConfig(`Upload directory using default fallback: ${uploadDir}`, 'warning');
  }
  logConfig(`Final upload directory path: ${require('path').resolve(uploadDir)}`);
  return uploadDir;
}

/**
 * Utility to detect if running in local development mode
 * Returns true if NODE_ENV is not 'production' and UPLOAD_DIR is not set (i.e., not Docker)
 */
function isLocalDevelopment() {
  return process.env.NODE_ENV !== 'production' && !process.env.UPLOAD_DIR;
}

/**
 * Ensure the upload directory exists (for local development only)
 * Creates the directory if it does not exist
 */
function ensureLocalUploadDirExists(uploadDir) {
  if (!isLocalDevelopment()) return;
  try {
    if (!fs.existsSync(uploadDir)) {
      fs.mkdirSync(uploadDir, { recursive: true });
      logConfig(`Created local upload directory: ${uploadDir}`);
    } else {
      logConfig(`Local upload directory exists: ${uploadDir}`);
    }
  } catch (err) {
    logConfig(`Failed to create local upload directory: ${uploadDir}. Error: ${err.message}`, 'warning');
  }
}

// Determine and ensure upload directory (for local dev)
const resolvedUploadDir = determineUploadDirectory();
ensureLocalUploadDirExists(resolvedUploadDir);

/**
 * Application configuration
 * Loads and validates environment variables
 */
const config = {
  // =====================
  // Server settings
  // =====================
  /**
   * Port for the server (default: 3000)
   * Set via PORT in .env
   */
<<<<<<< HEAD
  port: process.env.PORT || DEFAULT_PORT,
=======
  port: process.env.PORT || 3000,
>>>>>>> e963f2bc
  /**
   * Node environment (default: 'development')
   * Set via NODE_ENV in .env
   */
  nodeEnv: process.env.NODE_ENV || 'development',
  /**
   * Base URL for the app (default: http://localhost:${PORT})
   * Set via BASE_URL in .env
   */
<<<<<<< HEAD
  baseUrl: process.env.BASE_URL || DEFAULT_BASE_URL,
=======
  baseUrl: process.env.BASE_URL || `http://localhost:${process.env.PORT || 3000}`,
>>>>>>> e963f2bc
  
  // =====================
  // Upload settings
  // =====================
  /**
   * Directory for uploads
   * Priority: UPLOAD_DIR (Docker/production) > LOCAL_UPLOAD_DIR (local dev) > './local_uploads' (fallback)
   */
  uploadDir: resolvedUploadDir,
  /**
   * Max upload size in bytes (default: 1024MB)
   * Set via MAX_FILE_SIZE in .env (in MB)
   */
  maxFileSize: (() => {
    const sizeInMB = parseInt(process.env.MAX_FILE_SIZE || '1024', 10);
    if (isNaN(sizeInMB) || sizeInMB <= 0) {
      throw new Error('MAX_FILE_SIZE must be a positive number');
    }
    return sizeInMB * 1024 * 1024; // Convert MB to bytes
  })(),
  /**
   * Enable auto-upload (true/false, default: false)
   * Set via AUTO_UPLOAD in .env
   */
  autoUpload: process.env.AUTO_UPLOAD === 'true',
  
  // =====================
  // Security
  // =====================
  /**
   * Security PIN for uploads (required for protected endpoints)
   * Set via DUMBDROP_PIN in .env
   */
  pin: validatePin(process.env.DUMBDROP_PIN),
  
  // =====================
  // UI settings
  // =====================
  /**
   * Site title (default: 'DumbDrop')
   * Set via DUMBDROP_TITLE in .env
   */
<<<<<<< HEAD
  siteTitle: process.env.DUMBDROP_TITLE || DEFAULT_SITE_TITLE,
=======
  siteTitle: process.env.DUMBDROP_TITLE || 'DumbDrop',
>>>>>>> e963f2bc
  
  // =====================
  // Notification settings
  // =====================
  /**
   * Apprise notification URL (optional)
   * Set via APPRISE_URL in .env
   */
  appriseUrl: process.env.APPRISE_URL,
  /**
   * Notification message template (default provided)
   * Set via APPRISE_MESSAGE in .env
   */
  appriseMessage: process.env.APPRISE_MESSAGE || 'New file uploaded - {filename} ({size}), Storage used {storage}',
  /**
   * Size unit for notifications (optional)
   * Set via APPRISE_SIZE_UNIT in .env
   */
  appriseSizeUnit: process.env.APPRISE_SIZE_UNIT,
  
  // =====================
  // File extensions
  // =====================
  /**
   * Allowed file extensions (comma-separated, optional)
   * Set via ALLOWED_EXTENSIONS in .env
   */
  allowedExtensions: process.env.ALLOWED_EXTENSIONS ? 
    process.env.ALLOWED_EXTENSIONS.split(',').map(ext => ext.trim().toLowerCase()) : 
    null,

  allowedIframeOrigins: process.env.ALLOWED_IFRAME_ORIGINS
    ? process.env.ALLOWED_IFRAME_ORIGINS.split(',').map(origin => origin.trim()).filter(Boolean)
    : null,

  /**
   * Max number of retries for client-side chunk uploads (default: 5)
   * Set via CLIENT_MAX_RETRIES in .env
   */
  clientMaxRetries: (() => {
    const envValue = process.env.CLIENT_MAX_RETRIES;
    const defaultValue = DEFAULT_CLIENT_MAX_RETRIES;
    if (envValue === undefined) {
      return logAndReturn('CLIENT_MAX_RETRIES', defaultValue, true);
    }
    const retries = parseInt(envValue, 10);
    if (isNaN(retries) || retries < 0) {
      logConfig(
        `Invalid CLIENT_MAX_RETRIES value: "${envValue}". Using default: ${defaultValue}`,
        'warning',
      );
      return logAndReturn('CLIENT_MAX_RETRIES', defaultValue, true);
    }
    return logAndReturn('CLIENT_MAX_RETRIES', retries);
  })(),

  uploadPin: logAndReturn('UPLOAD_PIN', process.env.UPLOAD_PIN || null),
};

console.log(`Upload directory configured as: ${config.uploadDir}`);

// Validate required settings
function validateConfig() {
  const errors = [];
  
  if (config.maxFileSize <= 0) {
    errors.push('MAX_FILE_SIZE must be greater than 0');
  }

  // Validate BASE_URL format
  try {
    let url = new URL(config.baseUrl);
    // Ensure BASE_URL ends with a slash
    if (!config.baseUrl.endsWith('/')) {
      logger.warn('BASE_URL did not end with a trailing slash. Automatically appending "/".');
      config.baseUrl = config.baseUrl + '/';
    }
  } catch (err) {
    errors.push('BASE_URL must be a valid URL');
  }
  
  if (config.nodeEnv === 'production') {
    if (!config.appriseUrl) {
      logger.info('Notifications disabled - No Configuration');
    }
  }
  
  if (errors.length > 0) {
    throw new Error('Configuration validation failed:\n' + errors.join('\n'));
  }
}

// Freeze configuration to prevent modifications
Object.freeze(config);

module.exports = {
  config,
  validateConfig
}; <|MERGE_RESOLUTION|>--- conflicted
+++ resolved
@@ -1,4 +1,10 @@
 require('dotenv').config();
+console.log('Loaded ENV:', {
+  PORT: process.env.PORT,
+  UPLOAD_DIR: process.env.UPLOAD_DIR,
+  LOCAL_UPLOAD_DIR: process.env.LOCAL_UPLOAD_DIR,
+  NODE_ENV: process.env.NODE_ENV
+});
 console.log('Loaded ENV:', {
   PORT: process.env.PORT,
   UPLOAD_DIR: process.env.UPLOAD_DIR,
@@ -9,10 +15,7 @@
 const logger = require('../utils/logger');
 const fs = require('fs');
 const path = require('path');
-<<<<<<< HEAD
 const { version } = require('../../package.json'); // Get version from package.json
-=======
->>>>>>> e963f2bc
 
 /**
  * Environment Variables Reference
@@ -39,7 +42,6 @@
   console.log(`${prefix} CONFIGURATION: ${message}`);
 };
 
-<<<<<<< HEAD
 // Default configurations
 const DEFAULT_PORT = 3000;
 const DEFAULT_CHUNK_SIZE = 1024 * 1024 * 100; // 100MB
@@ -52,8 +54,6 @@
   return value;
 };
 
-=======
->>>>>>> e963f2bc
 /**
  * Determine the upload directory based on environment variables.
  * Priority:
@@ -114,17 +114,14 @@
  */
 const config = {
   // =====================
+  // =====================
   // Server settings
   // =====================
   /**
    * Port for the server (default: 3000)
    * Set via PORT in .env
    */
-<<<<<<< HEAD
   port: process.env.PORT || DEFAULT_PORT,
-=======
-  port: process.env.PORT || 3000,
->>>>>>> e963f2bc
   /**
    * Node environment (default: 'development')
    * Set via NODE_ENV in .env
@@ -134,12 +131,9 @@
    * Base URL for the app (default: http://localhost:${PORT})
    * Set via BASE_URL in .env
    */
-<<<<<<< HEAD
   baseUrl: process.env.BASE_URL || DEFAULT_BASE_URL,
-=======
-  baseUrl: process.env.BASE_URL || `http://localhost:${process.env.PORT || 3000}`,
->>>>>>> e963f2bc
-  
+  
+  // =====================
   // =====================
   // Upload settings
   // =====================
@@ -166,6 +160,7 @@
   autoUpload: process.env.AUTO_UPLOAD === 'true',
   
   // =====================
+  // =====================
   // Security
   // =====================
   /**
@@ -175,18 +170,16 @@
   pin: validatePin(process.env.DUMBDROP_PIN),
   
   // =====================
+  // =====================
   // UI settings
   // =====================
   /**
    * Site title (default: 'DumbDrop')
    * Set via DUMBDROP_TITLE in .env
    */
-<<<<<<< HEAD
   siteTitle: process.env.DUMBDROP_TITLE || DEFAULT_SITE_TITLE,
-=======
-  siteTitle: process.env.DUMBDROP_TITLE || 'DumbDrop',
->>>>>>> e963f2bc
-  
+  
+  // =====================
   // =====================
   // Notification settings
   // =====================
@@ -206,6 +199,7 @@
    */
   appriseSizeUnit: process.env.APPRISE_SIZE_UNIT,
   
+  // =====================
   // =====================
   // File extensions
   // =====================
