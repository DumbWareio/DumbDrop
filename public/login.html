--- conflicted
+++ resolved
@@ -209,40 +209,6 @@
         };
 
         // Check PIN length and initialize
-<<<<<<< HEAD
-        const initialize = async () => {
-            fetch('/api/auth/pin-required')
-                .then(response => {
-                    if (!response.ok) {
-                        if (response.status === 429 && response.statusText.includes("Too Many Requests")) {
-                            // If rate limit is hit, show error instead of retrying
-                            document.getElementById('pin-error').textContent = response.error;
-                            return Promise.reject('Rate limit hit');
-                        }
-                        throw new Error(`Rate limit hit: ${response.status}`);
-                    }
-                    return response.json();
-                })
-                .then(data => {
-                    if (data.required) {
-                        pinLength = data.length;
-                        createPinInputs(pinLength);
-                        setupPinHandling();
-                    } else {
-                        window.location.href = '/';
-                    }
-                })
-                .catch(err => {
-                    console.error('Error checking PIN requirement:', err);
-                    const errorMessage = err && err.includes('Rate limit hit')
-                        ? 'Too many PIN verification attempts. Account locked for 15 minutes.'
-                        : 'Error checking PIN requirement';
-                    document.getElementById('pin-error').textContent = errorMessage;
-                });
-        }
-
-        initialize();
-=======
         fetch('/api/auth/pin-required')
             .then(response => {
                 if (response.status === 429) {
@@ -272,7 +238,6 @@
                     pinContainer.style.pointerEvents = 'none';
                 }
             });
->>>>>>> 1a74774d
     </script>
 </body>
 
