--- conflicted
+++ resolved
@@ -89,7 +89,6 @@
 
 ### Environment Variables
 
-<<<<<<< HEAD
 | Variable               | Description                                                      | Default                                 | Required |
 |------------------------|------------------------------------------------------------------|-----------------------------------------|----------|
 | PORT                   | Server port                                                      | 3000                                    | No       |
@@ -117,25 +116,6 @@
 <summary>ALLOWED_IFRAME_ORIGINS</summary>
 
 To allow this app to be embedded in an iframe on specific origins (such as Organizr), set the `ALLOWED_IFRAME_ORIGINS` environment variable. For example:
-=======
-| Variable          | Description                           | Default | Required |
-|------------------|---------------------------------------|---------|----------|
-| PORT             | Server port                           | 3000    | No       |
-| BASE_URL         | Base URL for the application          | http://localhost:PORT | No |
-| MAX_FILE_SIZE    | Maximum file size in MB               | 1024    | No       |
-| DUMBDROP_PIN     | PIN protection (4-10 digits)          | None    | No       |
-| DUMBDROP_TITLE   | Site title displayed in header        | DumbDrop| No       |
-| APPRISE_URL      | Apprise URL for notifications         | None    | No       |
-| APPRISE_MESSAGE  | Notification message template         | New file uploaded {filename} ({size}), Storage used {storage} | No |
-| APPRISE_SIZE_UNIT| Size unit for notifications           | Auto    | No       |
-| AUTO_UPLOAD      | Enable automatic upload on file selection | false   | No       |
-| ALLOWED_EXTENSIONS| Comma-separated list of allowed file extensions | None    | No       |
-| ALLOWED_IFRAME_ORIGINS | Comma-separated list of origins allowed to embed the app in an iframe (e.g. https://organizr.example.com,https://myportal.com) | None | No |
-
-### ALLOWED_IFRAME_ORIGINS
-
-To allow this app to be embedded in an iframe on specific origins (such as Organizr), set the `ALLOWED_IFRAME_ORIGINS` environment variable to a comma-separated list of allowed parent origins. Example:
->>>>>>> 107684fe
 
 ```env
 ALLOWED_IFRAME_ORIGINS=https://organizr.example.com,https://myportal.com
@@ -144,16 +124,11 @@
 - If not set, the app will only allow itself to be embedded in an iframe on the same origin (default security).
 - If set, the app will allow embedding in iframes on the specified origins and itself.
 - **Security Note:** Only add trusted origins. Allowing arbitrary origins can expose your app to clickjacking and other attacks.
-<<<<<<< HEAD
 </details>
 
 <details>
 <summary>File Extension Filtering</summary>
 
-=======
-
-### File Extension Filtering
->>>>>>> 107684fe
 To restrict which file types can be uploaded, set the `ALLOWED_EXTENSIONS` environment variable. For example:
 ```env
 ALLOWED_EXTENSIONS=.jpg,.jpeg,.png,.pdf,.doc,.docx,.txt
@@ -225,7 +200,7 @@
 4. Push to the branch (`git push origin feature/amazing-feature`)
 5. Open a Pull Request
 
-See [Development Guide](dev/README.md) for local setup and guidelines.
+See [Local Development (Recommended Quick Start)](LOCAL_DEVELOPMENT.md) for local setup and guidelines.
 
 ---
 Made with ❤️ by [DumbWare.io](https://dumbware.io)
