--- conflicted
+++ resolved
@@ -357,7 +357,6 @@
     batchActivity.set(batchId, Date.now());
 
     const safeFilename = path.normalize(filename).replace(/^(\.\.(\/|\\|$))+/, '');
-<<<<<<< HEAD
     
     // Validate file extension
     const allowedExtensions = process.env.ALLOWED_EXTENSIONS ? 
@@ -374,8 +373,6 @@
             });
         }
     }
-=======
->>>>>>> 38fc5994
     
     // Check file size limit
     if (fileSize > maxFileSize) {
