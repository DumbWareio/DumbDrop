#########################################
# SERVER CONFIGURATION
#########################################

# Port for the server (default: 3000)
PORT=3000

# Base URL for the application (must end with '/', default: http://localhost:PORT/)
BASE_URL=http://localhost:3000/

# Node environment (default: development)
NODE_ENV=development

#########################################
# STORAGE CONFIGURATION
#########################################

# Storage type ('local' or 's3', default: local)
STORAGE_TYPE=local

#########################################
# LOCAL STORAGE SETTINGS (if STORAGE_TYPE=local)
#########################################

# Directory for uploads (local dev, fallback: './local_uploads')
LOCAL_UPLOAD_DIR=./local_uploads

# Directory for uploads (Docker/production; optional, overrides LOCAL_UPLOAD_DIR if set)
UPLOAD_DIR=

#########################################
# S3 STORAGE SETTINGS (if STORAGE_TYPE=s3)
#########################################

# S3 Region (e.g., us-east-1 for AWS, us-west-000 for B2)
S3_REGION=

# S3 Bucket Name
S3_BUCKET_NAME=

# S3 Access Key ID
S3_ACCESS_KEY_ID=

# S3 Secret Access Key
S3_SECRET_ACCESS_KEY=

# Optional: S3 Endpoint URL (for non-AWS S3-compatible providers like MinIO, Backblaze B2)
# Example Backblaze B2: https://s3.us-west-000.backblazeb2.com
# Example MinIO: http://minio.local:9000
S3_ENDPOINT_URL=

# Optional: Force Path Style (true/false, default: false). Needed for some providers like MinIO.
S3_FORCE_PATH_STYLE=false

#########################################
# FILE UPLOAD LIMITS & OPTIONS
#########################################

# Maximum file size in MB (default: 1024)
MAX_FILE_SIZE=1024

# Comma-separated list of allowed file extensions (optional, e.g. .jpg,.png,.pdf)
# ALLOWED_EXTENSIONS=.jpg,.png,.pdf
ALLOWED_EXTENSIONS=

#########################################
# SECURITY
#########################################

# PIN protection (4-10 digits, optional)
# DUMBDROP_PIN=1234
DUMBDROP_PIN=

#########################################
# UI SETTINGS
#########################################

# Site title displayed in header (default: DumbDrop)
DUMBDROP_TITLE=DumbDrop

# Custom footer links (comma-separated, format: "Link Text @ URL")
# Example: FOOTER_LINKS=My Site @ https://example.com, Another Link @ https://another.org
FOOTER_LINKS=

#########################################
# NOTIFICATION SETTINGS
#########################################

# Apprise URL for notifications (optional)
APPRISE_URL=

# Notification message template (default: New file uploaded {filename} ({size}), Storage used {storage})
APPRISE_MESSAGE=New file uploaded {filename} ({size}), Storage used {storage}

# Size unit for notifications (B, KB, MB, GB, TB, or Auto; default: Auto)
APPRISE_SIZE_UNIT=Auto

#########################################
# ADVANCED
#########################################

# Enable automatic upload on file selection (true/false, default: false)
AUTO_UPLOAD=false

# Comma-separated list of origins allowed to embed the app in an iframe (optional)
# ALLOWED_IFRAME_ORIGINS=https://example.com,https://another.com
ALLOWED_IFRAME_ORIGINS=

<<<<<<< HEAD
# --- Docker Specific Settings ---
# User and Group IDs for file permissions
# Sets the user/group the application runs as inside the container.
# Files created in the mapped volume (e.g., ./local_uploads) will have this ownership.
# Set these to match your host user's ID/GID to avoid permission issues.
# Find your IDs with `id -u` and `id -g` on Linux/macOS.
# PUID=1000
# PGID=1000

# File Mode Creation Mask (Umask)
# Controls the default permissions for newly created files.
# 022 (default): Files 644 (rw-r--r--), Dirs 755 (rwxr-xr-x)
# 002: Files 664 (rw-rw-r--), Dirs 775 (rwxrwxr-x) - Good for group sharing
# 007: Files 660 (rw-rw----), Dirs 770 (rwxrwx---) - More restrictive
# 077: Files 600 (rw-------), Dirs 700 (rwx------) - Most restrictive
# UMASK=022

# Custom footer links (comma-separated, format: "Link Text @ URL")
# Example: FOOTER_LINKS=My Site @ https://example.com, Another Link @ https://another.org
FOOTER_LINKS=
=======
# Max number of retries for client-side chunk uploads (default: 5)
CLIENT_MAX_RETRIES=5

# Demo Mode (true/false, default: false). Overrides storage settings.
DEMO_MODE=false
>>>>>>> e4143c38
<|MERGE_RESOLUTION|>--- conflicted
+++ resolved
@@ -106,7 +106,6 @@
 # ALLOWED_IFRAME_ORIGINS=https://example.com,https://another.com
 ALLOWED_IFRAME_ORIGINS=
 
-<<<<<<< HEAD
 # --- Docker Specific Settings ---
 # User and Group IDs for file permissions
 # Sets the user/group the application runs as inside the container.
@@ -124,13 +123,8 @@
 # 077: Files 600 (rw-------), Dirs 700 (rwx------) - Most restrictive
 # UMASK=022
 
-# Custom footer links (comma-separated, format: "Link Text @ URL")
-# Example: FOOTER_LINKS=My Site @ https://example.com, Another Link @ https://another.org
-FOOTER_LINKS=
-=======
 # Max number of retries for client-side chunk uploads (default: 5)
 CLIENT_MAX_RETRIES=5
 
 # Demo Mode (true/false, default: false). Overrides storage settings.
-DEMO_MODE=false
->>>>>>> e4143c38
+DEMO_MODE=false