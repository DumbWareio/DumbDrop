--- conflicted
+++ resolved
@@ -67,7 +67,6 @@
 # ALLOWED_IFRAME_ORIGINS=https://example.com,https://another.com
 ALLOWED_IFRAME_ORIGINS=
 
-<<<<<<< HEAD
 # --- Docker Specific Settings ---
 # User and Group IDs for file permissions
 # Sets the user/group the application runs as inside the container.
@@ -84,8 +83,7 @@
 # 007: Files 660 (rw-rw----), Dirs 770 (rwxrwx---) - More restrictive
 # 077: Files 600 (rw-------), Dirs 700 (rwx------) - Most restrictive
 # UMASK=022
-=======
+
 # Custom footer links (comma-separated, format: "Link Text @ URL")
 # Example: FOOTER_LINKS=My Site @ https://example.com, Another Link @ https://another.org
-FOOTER_LINKS=
->>>>>>> cb7e49b0
+FOOTER_LINKS=